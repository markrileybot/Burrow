--- conflicted
+++ resolved
@@ -100,9 +100,7 @@
 		Timeout        int      `gcfg:"timeout"`
 		Keepalive      int      `gcfg:"keepalive"`
 	}
-<<<<<<< HEAD
 	Clientprofile map[string]*ClientProfile
-=======
 	Slacknotifier struct {
 		Url           string `gcfg:"url"`
 		Interval      int64  `gcfg:"interval"`
@@ -112,7 +110,6 @@
 		Timeout       int    `gcfg:"timeout"`
 		Keepalive     int    `gcfg:"keepalive"`
 	}
->>>>>>> 3cb1ee68
 }
 
 func ReadConfig(cfgFile string) *BurrowConfig {
