/* Copyright 2015 LinkedIn Corp. Licensed under the Apache License, Version
 * 2.0 (the "License"); you may not use this file except in compliance with
 * the License. You may obtain a copy of the License at
 * http://www.apache.org/licenses/LICENSE-2.0
 *
 * Unless required by applicable law or agreed to in writing, software
 * distributed under the License is distributed on an "AS IS" BASIS,
 * WITHOUT WARRANTIES OR CONDITIONS OF ANY KIND, either express or implied.
 */

package main

import (
	"flag"
	"fmt"
	log "github.com/cihub/seelog"
	"github.com/samuel/go-zookeeper/zk"
	"os"
	"os/signal"
	"runtime"
	"syscall"
	"time"
)

type KafkaCluster struct {
	Client    *KafkaClient
	Zookeeper *ZookeeperClient
}

type StormCluster struct {
	Storm *StormClient
}

type ApplicationContext struct {
<<<<<<< HEAD
	Config        *BurrowConfig
	Storage       *OffsetStorage
	Clusters      map[string]*KafkaCluster
	Storms        map[string]*StormCluster
	Server        *HttpServer
	Emailer       *Emailer
	HttpNotifier  *HttpNotifier
	SlackNotifier *SlackNotifier
	NotifierLock  *zk.Lock
}

func loadNotifiers(app *ApplicationContext) error {
	// Set up the Emailer, if configured
	if len(app.Config.Email) > 0 {
		log.Info("Configuring Email notifier")
		emailer, err := NewEmailer(app)
		if err != nil {
			log.Criticalf("Cannot configure email notifier: %v", err)
			return err
		}
		app.Emailer = emailer
	}

	// Set up the HTTP Notifier, if configured
	if app.Config.Httpnotifier.Url != "" {
		log.Info("Configuring HTTP notifier")
		httpnotifier, err := NewHttpNotifier(app)
		if err != nil {
			log.Criticalf("Cannot configure HTTP notifier: %v", err)
			return err
		}
		app.HttpNotifier = httpnotifier
	}

	if app.Config.Slacknotifier.Url != "" {
		log.Info("Configuring Slack notifier")
		slacknotifier, err := NewSlackNotifier(app)
		if err != nil {
			log.Criticalf("Cannot configure HTTP notifier: %v", err)
			return err
		}
		app.SlackNotifier = slacknotifier
	}

	return nil
}

func startNotifiers(app *ApplicationContext) {
	// Do not proceed until we get the Zookeeper lock
	err := app.NotifierLock.Lock()
	if err != nil {
		log.Criticalf("Cannot get ZK notifier lock: %v", err)
		os.Exit(1)
	}
	log.Info("Acquired Zookeeper notifier lock")

	if app.Emailer != nil {
		log.Info("Starting Email notifier")
		app.Emailer.Start()
	}
	if app.HttpNotifier != nil {
		log.Info("Starting HTTP notifier")
		app.HttpNotifier.Start()
	}
	if app.SlackNotifier != nil {
		log.Info("Strarting Slack notifier")
		app.SlackNotifier.Start()
	}
}

func stopNotifiers(app *ApplicationContext) {
	// Ignore errors on unlock - we're quitting anyways, and it might not be locked
	app.NotifierLock.Unlock()

	if app.Emailer != nil {
		log.Info("Stopping Email notifier")
		app.Emailer.Stop()
	}
	if app.HttpNotifier != nil {
		log.Info("Stopping HTTP notifier")
		app.HttpNotifier.Stop()
	}
	if app.SlackNotifier != nil {
		log.Info("Stopping Slack notifier")
		app.SlackNotifier.Stop()
	}
}

=======
	Config       *BurrowConfig
	Storage      *OffsetStorage
	Clusters     map[string]*KafkaCluster
	Storms       map[string]*StormCluster
	Server       *HttpServer
	NotifyCenter *NotifyCenter
	NotifierLock *zk.Lock
}

>>>>>>> c78ffb45
// Why two mains? Golang doesn't let main() return, which means defers will not run.
// So we do everything in a separate main, that way we can easily exit out with an error code and still run defers
func burrowMain() int {
	// The only command line arg is the config file
	var cfgfile = flag.String("config", "burrow.cfg", "Full path to the configuration file")
	flag.Parse()

	// Load and validate the configuration
	fmt.Fprintln(os.Stderr, "Reading configuration from", *cfgfile)
	appContext := &ApplicationContext{Config: ReadConfig(*cfgfile)}
	if err := ValidateConfig(appContext); err != nil {
		log.Criticalf("Cannot validate configuration: %v", err)
		return 1
	}

	// Create the PID file to lock out other processes. Defer removal so it's the last thing to go
	createPidFile(appContext.Config.General.LogDir + "/" + appContext.Config.General.PIDFile)
	defer removePidFile(appContext.Config.General.LogDir + "/" + appContext.Config.General.PIDFile)

	// Set up stderr/stdout to go to a separate log file
	openOutLog(appContext.Config.General.LogDir + "/burrow.out")
	fmt.Println("Started Burrow at", time.Now().Format("January 2, 2006 at 3:04pm (MST)"))

	// If a logging config is specified, replace the existing loggers
	if appContext.Config.General.LogConfig != "" {
		NewLogger(appContext.Config.General.LogConfig)
	}

	// Start a local Zookeeper client (used for application locks)
	log.Info("Starting Zookeeper client")
	zkconn, _, err := zk.Connect(appContext.Config.Zookeeper.Hosts, time.Duration(appContext.Config.Zookeeper.Timeout)*time.Second)
	if err != nil {
		log.Criticalf("Cannot start Zookeeper client: %v", err)
		return 1
	}
	defer zkconn.Close()

	// Start an offsets storage module
	log.Info("Starting Offsets Storage module")
	appContext.Storage, err = NewOffsetStorage(appContext)
	if err != nil {
		log.Criticalf("Cannot configure offsets storage module: %v", err)
		return 1
	}
	defer appContext.Storage.Stop()

	// Start an HTTP server
	log.Info("Starting HTTP server")
	appContext.Server, err = NewHttpServer(appContext)
	if err != nil {
		log.Criticalf("Cannot start HTTP server: %v", err)
		return 1
	}
	defer appContext.Server.Stop()

	// Start Kafka clients and Zookeepers for each cluster
	appContext.Clusters = make(map[string]*KafkaCluster, len(appContext.Config.Kafka))
	for cluster, _ := range appContext.Config.Kafka {
		log.Infof("Starting Zookeeper client for cluster %s", cluster)
		zkconn, err := NewZookeeperClient(appContext, cluster)
		if err != nil {
			log.Criticalf("Cannot start Zookeeper client for cluster %s: %v", cluster, err)
			return 1
		}
		defer zkconn.Stop()

		log.Infof("Starting Kafka client for cluster %s", cluster)
		client, err := NewKafkaClient(appContext, cluster)
		if err != nil {
			log.Criticalf("Cannot start Kafka client for cluster %s: %v", cluster, err)
			return 1
		}
		defer client.Stop()

		appContext.Clusters[cluster] = &KafkaCluster{Client: client, Zookeeper: zkconn}
	}

	// Start Storm Clients for each storm cluster
	appContext.Storms = make(map[string]*StormCluster, len(appContext.Config.Storm))
	for cluster, _ := range appContext.Config.Storm {
		log.Infof("Starting Storm client for cluster %s", cluster)
		stormClient, err := NewStormClient(appContext, cluster)
		if err != nil {
			log.Criticalf("Cannot start Storm client for cluster %s: %v", cluster, err)
			return 1
		}
		defer stormClient.Stop()

		appContext.Storms[cluster] = &StormCluster{Storm: stormClient}
	}

	// Set up the Zookeeper lock for notification
	appContext.NotifierLock = zk.NewLock(zkconn, appContext.Config.Zookeeper.LockPath, zk.WorldACL(zk.PermAll))

	// Load the notifiers, but do not start them
	err = LoadNotifiers(appContext)
	if err != nil {
		// Error was already logged
		return 1
	}

	// Notifiers are started in a goroutine if we get the ZK lock
	go StartNotifiers(appContext)
	defer StopNotifiers(appContext)

	// Register signal handlers for exiting
	exitChannel := make(chan os.Signal, 1)
	signal.Notify(exitChannel, syscall.SIGINT, syscall.SIGQUIT, syscall.SIGSTOP, syscall.SIGTERM)

	// Wait until we're told to exit
	<-exitChannel
	log.Info("Shutdown triggered")
	return 0
}

func main() {
	runtime.GOMAXPROCS(runtime.NumCPU())

	rv := burrowMain()
	if rv != 0 {
		fmt.Println("Burrow failed at", time.Now().Format("January 2, 2006 at 3:04pm (MST)"))
	} else {
		fmt.Println("Stopped Burrow at", time.Now().Format("January 2, 2006 at 3:04pm (MST)"))
	}
	os.Exit(rv)
}<|MERGE_RESOLUTION|>--- conflicted
+++ resolved
@@ -32,96 +32,6 @@
 }
 
 type ApplicationContext struct {
-<<<<<<< HEAD
-	Config        *BurrowConfig
-	Storage       *OffsetStorage
-	Clusters      map[string]*KafkaCluster
-	Storms        map[string]*StormCluster
-	Server        *HttpServer
-	Emailer       *Emailer
-	HttpNotifier  *HttpNotifier
-	SlackNotifier *SlackNotifier
-	NotifierLock  *zk.Lock
-}
-
-func loadNotifiers(app *ApplicationContext) error {
-	// Set up the Emailer, if configured
-	if len(app.Config.Email) > 0 {
-		log.Info("Configuring Email notifier")
-		emailer, err := NewEmailer(app)
-		if err != nil {
-			log.Criticalf("Cannot configure email notifier: %v", err)
-			return err
-		}
-		app.Emailer = emailer
-	}
-
-	// Set up the HTTP Notifier, if configured
-	if app.Config.Httpnotifier.Url != "" {
-		log.Info("Configuring HTTP notifier")
-		httpnotifier, err := NewHttpNotifier(app)
-		if err != nil {
-			log.Criticalf("Cannot configure HTTP notifier: %v", err)
-			return err
-		}
-		app.HttpNotifier = httpnotifier
-	}
-
-	if app.Config.Slacknotifier.Url != "" {
-		log.Info("Configuring Slack notifier")
-		slacknotifier, err := NewSlackNotifier(app)
-		if err != nil {
-			log.Criticalf("Cannot configure HTTP notifier: %v", err)
-			return err
-		}
-		app.SlackNotifier = slacknotifier
-	}
-
-	return nil
-}
-
-func startNotifiers(app *ApplicationContext) {
-	// Do not proceed until we get the Zookeeper lock
-	err := app.NotifierLock.Lock()
-	if err != nil {
-		log.Criticalf("Cannot get ZK notifier lock: %v", err)
-		os.Exit(1)
-	}
-	log.Info("Acquired Zookeeper notifier lock")
-
-	if app.Emailer != nil {
-		log.Info("Starting Email notifier")
-		app.Emailer.Start()
-	}
-	if app.HttpNotifier != nil {
-		log.Info("Starting HTTP notifier")
-		app.HttpNotifier.Start()
-	}
-	if app.SlackNotifier != nil {
-		log.Info("Strarting Slack notifier")
-		app.SlackNotifier.Start()
-	}
-}
-
-func stopNotifiers(app *ApplicationContext) {
-	// Ignore errors on unlock - we're quitting anyways, and it might not be locked
-	app.NotifierLock.Unlock()
-
-	if app.Emailer != nil {
-		log.Info("Stopping Email notifier")
-		app.Emailer.Stop()
-	}
-	if app.HttpNotifier != nil {
-		log.Info("Stopping HTTP notifier")
-		app.HttpNotifier.Stop()
-	}
-	if app.SlackNotifier != nil {
-		log.Info("Stopping Slack notifier")
-		app.SlackNotifier.Stop()
-	}
-}
-
-=======
 	Config       *BurrowConfig
 	Storage      *OffsetStorage
 	Clusters     map[string]*KafkaCluster
@@ -131,7 +41,6 @@
 	NotifierLock *zk.Lock
 }
 
->>>>>>> c78ffb45
 // Why two mains? Golang doesn't let main() return, which means defers will not run.
 // So we do everything in a separate main, that way we can easily exit out with an error code and still run defers
 func burrowMain() int {
